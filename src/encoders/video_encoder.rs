--- conflicted
+++ resolved
@@ -1,16 +1,9 @@
-use std::{cell::RefCell, collections::VecDeque};
+use std::collections::VecDeque;
 
-use ffmpeg_next::{
-    self as ffmpeg,
-    software::scaling::{Context as Scaler, Flags},
-    Rational,
-};
+use ffmpeg_next::{self as ffmpeg, Rational};
 use log::debug;
 
 pub const ONE_MILLIS: usize = 1_000_000;
-thread_local! {
-    static SCALER: RefCell<Option<Scaler>> = RefCell::new(None);
-}
 
 #[derive(Clone, Debug)]
 pub struct VideoFrameData {
@@ -82,85 +75,54 @@
 
         self.last_frame_time = Some(time_micro);
 
-        SCALER.with(|scaler_cell| {
-            let mut scaler = scaler_cell.borrow_mut();
-            if scaler.is_none() {
-                *scaler = Some(
-                    Scaler::get(
-                        ffmpeg_next::format::Pixel::BGRA,
-                        self.encoder.width(),
-                        self.encoder.height(),
-                        ffmpeg_next::format::Pixel::YUV444P,
-                        self.encoder.width(),
-                        self.encoder.height(),
-                        Flags::BILINEAR,
-                    )
-                    .unwrap(),
-                );
-            }
+        let mut frame_data = VideoFrameData::new();
+        frame_data.set_capture_time(time_micro);
 
-            let mut frame_data = VideoFrameData::new();
-            frame_data.set_capture_time(time_micro);
+        let mut src_frame = ffmpeg::util::frame::video::Video::new(
+            ffmpeg_next::format::Pixel::BGRA,
+            self.encoder.width(),
+            self.encoder.height(),
+        );
 
-            let mut src_frame = ffmpeg::util::frame::video::Video::new(
-                ffmpeg_next::format::Pixel::BGRA,
-                self.encoder.width(),
-                self.encoder.height(),
-            );
+        src_frame.set_pts(Some(time_micro));
+        src_frame.data_mut(0).copy_from_slice(frame);
 
-            src_frame.set_pts(Some(time_micro));
-            src_frame.data_mut(0).copy_from_slice(frame);
+        self.encoder.send_frame(&src_frame).unwrap();
 
-            // Create destination frame in NV12 format
-            let mut dst_frame = ffmpeg::util::frame::video::Video::new(
-                ffmpeg_next::format::Pixel::NV12,
-                self.encoder.width(),
-                self.encoder.height(),
-            );
-            dst_frame.set_pts(Some(time_micro));
-            scaler
-                .as_mut()
-                .unwrap()
-                .run(&src_frame, &mut dst_frame)
-                .unwrap();
+        let mut packet = ffmpeg::codec::packet::Packet::empty();
+        if self.encoder.receive_packet(&mut packet).is_ok() {
+            if let Some(data) = packet.data() {
+                frame_data.set_frame_bytes(data.to_vec());
 
-            self.encoder.send_frame(&dst_frame).unwrap();
+                // Keep the buffer to max
+                while let Some(oldest) = self.video_buffer.front() {
+                    if let Some(newest) = self.video_buffer.back() {
+                        if newest.capture_time - oldest.capture_time >= self.max_time as i64
+                            && self.keyframe_indexes.len() > 0
+                        {
+                            debug!("{:?}", self.keyframe_indexes);
+                            let drained = self
+                                .video_buffer
+                                .drain(0..self.keyframe_indexes[0] as usize);
 
-            let mut packet = ffmpeg::codec::packet::Packet::empty();
-            if self.encoder.receive_packet(&mut packet).is_ok() {
-                if let Some(data) = packet.data() {
-                    frame_data.set_frame_bytes(data.to_vec());
+                            self.keyframe_indexes
+                                .iter_mut()
+                                .for_each(|index| *index -= drained.len());
+                            self.keyframe_indexes.retain(|&index| index != 0);
 
-                    // Keep the buffer to max
-                    while let Some(oldest) = self.video_buffer.front() {
-                        if let Some(newest) = self.video_buffer.back() {
-                            if newest.capture_time - oldest.capture_time >= self.max_time as i64
-                                && self.keyframe_indexes.len() > 0
-                            {
-                                debug!("{:?}", self.keyframe_indexes);
-                                let drained = self
-                                    .video_buffer
-                                    .drain(0..self.keyframe_indexes[0] as usize);
-
-                                self.keyframe_indexes
-                                    .iter_mut()
-                                    .for_each(|index| *index -= drained.len());
-                                self.keyframe_indexes.retain(|&index| index != 0);
-
-                                debug!("Drained {} frames.", drained.len());
-                            } else {
-                                break;
-                            }
+                            debug!("Drained {} frames.", drained.len());
+                        } else {
+                            break;
                         }
                     }
+                }
 
-                    self.video_buffer.push_back(frame_data);
-                    if packet.is_key() && self.video_buffer.len() > 1 {
-                        self.keyframe_indexes.push_back(self.video_buffer.len() - 1);
-                    }
-                };
-            }
-        });
+                self.video_buffer.push_back(frame_data);
+                if packet.is_key() && self.video_buffer.len() > 1 {
+                    self.keyframe_indexes.push_back(self.video_buffer.len() - 1);
+                }
+            };
+        }
 
         Ok(())
     }
@@ -191,15 +153,12 @@
     // or something I need to do on pipewire end?
     encoder_ctx.set_width(width);
     encoder_ctx.set_height(height);
-<<<<<<< HEAD
-    encoder_ctx.set_bit_rate(100_000_000);
-    encoder_ctx.set_format(ffmpeg::format::Pixel::YUV444P);
-=======
     encoder_ctx.set_format(ffmpeg::format::Pixel::BGRA);
     encoder_ctx.set_frame_rate(Some(Rational::new(1, 60)));
 
->>>>>>> 86d02022
     // These should be part of a config file
+    encoder_ctx.set_bit_rate(12_000_000);
+    encoder_ctx.set_max_bit_rate(16_000_000);
     encoder_ctx.set_time_base(Rational::new(1, 1_000_000));
 
     // Needed to insert I-Frames more frequently so we don't lose full seconds
@@ -211,16 +170,6 @@
     opts.set("vsync", "vfr");
 
     encoder_ctx.set_parameters(encoder_params)?;
-<<<<<<< HEAD
-
-    let mut opts = ffmpeg::Dictionary::new();
-    opts.set("preset", "p7");
-    opts.set("rc", "vbr");
-    opts.set("cq", "0");
-    opts.set("lossless", "1");
-
-=======
->>>>>>> 86d02022
     let encoder = encoder_ctx.open_with(opts)?;
 
     Ok(encoder)
